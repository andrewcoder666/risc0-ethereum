name: CI

on:
  merge_group:
  pull_request:
    branches: [main, "release-*"]
  workflow_dispatch:

concurrency:
  group: ${{ github.workflow }}-${{ github.event.pull_request.number || github.ref }}
  cancel-in-progress: true

# this is needed to gain access via OIDC to the S3 bucket for caching
permissions:
  id-token: write
  contents: read

env:
  GITHUB_TOKEN: ${{ secrets.GITHUB_TOKEN }}
  RISC0_TOOLCHAIN_VERSION: v2024-02-08.1
  RISC0_MONOREPO_REF: "main"

jobs:
  # see: https://github.com/orgs/community/discussions/26822
  main-status-check:
    if: always()
    needs:
      - check
      - doc
      - docs-rs
      - test
    runs-on: ubuntu-latest
    steps:
      - name: Check all job status
        # see https://docs.github.com/en/actions/reference/context-and-expression-syntax-for-github-actions#needs-context
        # see https://stackoverflow.com/a/67532120/4907315
        if: ${{ contains(needs.*.result, 'failure') || contains(needs.*.result, 'cancelled') }}
        run: exit 1

  check:
    runs-on: ubuntu-latest
    steps:
      - uses: actions/checkout@v4
        with:
          # Full history is required by license-check.py
          fetch-depth: 0
          submodules: recursive
      - uses: risc0/risc0/.github/actions/rustup@main
      - name: Install cargo-sort
        uses: risc0/cargo-install@b9307573043522ab0d3e3be64a51763b765b52a4
        with:
          crate: cargo-sort
          version: "1.0"
      - uses: actions/setup-node@v3
        with:
          node-version: 18
      - uses: risc0/foundry-toolchain@2fe7e70b520f62368a0e3c464f997df07ede420f
        with:
          version: nightly-09fe3e041369a816365a020f715ad6f94dbce9f2
      - run: cargo fmt --all --check
      - run: cargo fmt --all --check --manifest-path relay/tests/methods/guest/Cargo.toml
      - run: cargo sort --workspace --check
      - run: cargo sort --workspace --check relay/tests/methods/guest
      - run: cargo clippy --workspace --exclude risc0-ethereum-relay-test-methods
      - run: forge fmt --check
        working-directory: contracts
      - uses: actions/setup-python@v4
        with:
          python-version: "3.10"
      - run: python license-check.py
      - name: check for "D0 NOT MERGE" comments
        run: |
          [ "$(grep -re 'DO[_ ]\?NOT[_ ]\?MERGE' $(git ls-tree --full-tree --name-only -r HEAD) | tee /dev/fd/2 | wc -l)" -eq "0" ]

  test:
    runs-on: [self-hosted, prod, "${{ matrix.os }}", "${{ matrix.device }}"]
    strategy:
      fail-fast: false
      matrix:
        os: [Linux, macOS]
        feature: [default]
        device: [cpu]
        include:
          - os: Linux
            feature: cuda
            device: nvidia_rtx_a5000
          - os: macOS
            feature: metal
            device: apple_m2_pro
    env:
      FEATURE: ${{ matrix.feature }}
      RUST_BACKTRACE: full
    steps:
      # This is a workaround from: https://github.com/actions/checkout/issues/590#issuecomment-970586842
      - run: "git checkout -f $(git -c user.name=x -c user.email=x@x commit-tree $(git hash-object -t tree /dev/null) < /dev/null) || :"
      - uses: actions/checkout@v4
        with:
          submodules: recursive
      - if: matrix.feature == 'cuda'
        uses: risc0/risc0/.github/actions/cuda@main
      - uses: risc0/risc0/.github/actions/rustup@main
      - uses: risc0/risc0/.github/actions/sccache@main
        with:
          key: ${{ matrix.os }}-${{ matrix.feature }}
      - uses: ./.github/actions/cargo-risczero-install
        with:
          ref: ${{ env.RISC0_MONOREPO_REF }}
          toolchain-version: ${{ env.RISC0_TOOLCHAIN_VERSION }}
          features: ${{ matrix.feature }}
      - uses: risc0/foundry-toolchain@2fe7e70b520f62368a0e3c464f997df07ede420f
        with:
          version: nightly-09fe3e041369a816365a020f715ad6f94dbce9f2
      - name: build workspace
        run: cargo test --workspace --timings --no-run
      - name: test workspace
        run: cargo test --workspace --timings
      - uses: actions/upload-artifact@v3
        with:
          name: cargo-timings-${{ matrix.os }}-${{ matrix.device }}
          path: target/cargo-timings/
          retention-days: 5
      - run: forge test -vvv
        working-directory: contracts
      - run: sccache --show-stats

  examples:
    runs-on: [self-hosted, prod, "${{ matrix.os }}", "${{ matrix.device }}"]
    strategy:
      fail-fast: false
      # Run only on Linux with GPU. Additional coverage is marginal, and GPU is fastest.
      matrix:
        include:
          - os: Linux
            feature: cuda
            device: nvidia_rtx_a5000
    steps:
      # This is a workaround from: https://github.com/actions/checkout/issues/590#issuecomment-970586842
      - run: "git checkout -f $(git -c user.name=x -c user.email=x@x commit-tree $(git hash-object -t tree /dev/null) < /dev/null) || :"
      - uses: actions/checkout@v4
        with:
          submodules: recursive
      - if: matrix.feature == 'cuda'
        uses: risc0/risc0/.github/actions/cuda@main
      - uses: risc0/risc0/.github/actions/rustup@main
      - uses: risc0/risc0/.github/actions/sccache@main
        with:
          key: ${{ matrix.os }}-${{ matrix.feature }}
      - uses: risc0/foundry-toolchain@2fe7e70b520f62368a0e3c464f997df07ede420f
        with:
          version: nightly-09fe3e041369a816365a020f715ad6f94dbce9f2
      - uses: actions/setup-node@v4
        with:
          node-version: 18
      - name: Install Ganache
        run: npm install ganache --global
      - uses: risc0/risc0/.github/actions/sccache@main
        with:
          key: Linux-default
      - uses: ./.github/actions/cargo-risczero-install
        with:
          ref: ${{ env.RISC0_MONOREPO_REF }}
          toolchain-version: ${{ env.RISC0_TOOLCHAIN_VERSION }}
          features: ${{ matrix.feature }}
      - name: build erc20
        run: cargo build
        working-directory: examples/erc20
      - name: build erc20-Counter
        run: cargo build
        working-directory: examples/erc20-counter
      - name: test erc20-Counter
        run: ./test-local-deployment.sh
        env:
          BONSAI_API_URL: ${{ secrets.BONSAI_API_URL }}
          BONSAI_API_KEY: ${{ secrets.BONSAI_API_KEY }}
        working-directory: examples/erc20-counter
      - run: sccache --show-stats

  doc:
    runs-on: [self-hosted, prod, macOS, cpu]
    steps:
      # This is a workaround from: https://github.com/actions/checkout/issues/590#issuecomment-970586842
      - run: "git checkout -f $(git -c user.name=x -c user.email=x@x commit-tree $(git hash-object -t tree /dev/null) < /dev/null) || :"
      - uses: actions/checkout@v4
        with:
          submodules: recursive
      - uses: risc0/risc0/.github/actions/rustup@main
      - uses: risc0/risc0/.github/actions/sccache@main
        with:
          key: macOS-default
      - uses: risc0/foundry-toolchain@2fe7e70b520f62368a0e3c464f997df07ede420f
        with:
          version: nightly-09fe3e041369a816365a020f715ad6f94dbce9f2
<<<<<<< HEAD
      - uses: ./.github/actions/cargo-risczero-install
        with:
          ref: ${{ env.RISC0_MONOREPO_REF }}
          toolchain-version: ${{ env.RISC0_TOOLCHAIN_VERSION }}
=======
      # TODO(#106) Re-enable sccache
      # - uses: risc0/risc0/.github/actions/sccache@release-0.21
      #   with:
      #     key: macOS-default
      - run: cargo install --force --locked cargo-risczero@$RISC0_CRATE_VERSION
      - run: cargo risczero install --version $RISC0_TOOLCHAIN_VERSION
>>>>>>> edeacd2d
      - run: cargo doc --no-deps --workspace
      # TODO(#18) debug forge doc and get this working
      #- run: forge doc --root contracts
      #- run: sccache --show-stats

  # Run as a separate job because we need to install a different set of tools.
  # In particular, it uses nightly Rust and _does not_ install Forge or cargo risczero.
  docs-rs:
    runs-on: [self-hosted, prod, macOS, cpu]
    steps:
      # This is a workaround from: https://github.com/actions/checkout/issues/590#issuecomment-970586842
      - run: "git checkout -f $(git -c user.name=x -c user.email=x@x commit-tree $(git hash-object -t tree /dev/null) < /dev/null) || :"
      - uses: actions/checkout@v4
        with:
          submodules: recursive
      - uses: risc0/risc0/.github/actions/rustup@release-0.21
        with:
          # Building with docs.rs config requires the nightly toolchain.
          toolchain: nightly
      - run: cargo +nightly doc -p risc0-steel --all-features --no-deps
        env:
          RUSTDOCFLAGS: "--cfg docsrs -D warnings"
      - run: cargo +nightly doc -p risc0-build-ethereum --all-features --no-deps
        env:
          RUSTDOCFLAGS: "--cfg docsrs -D warnings"<|MERGE_RESOLUTION|>--- conflicted
+++ resolved
@@ -190,19 +190,10 @@
       - uses: risc0/foundry-toolchain@2fe7e70b520f62368a0e3c464f997df07ede420f
         with:
           version: nightly-09fe3e041369a816365a020f715ad6f94dbce9f2
-<<<<<<< HEAD
       - uses: ./.github/actions/cargo-risczero-install
         with:
           ref: ${{ env.RISC0_MONOREPO_REF }}
           toolchain-version: ${{ env.RISC0_TOOLCHAIN_VERSION }}
-=======
-      # TODO(#106) Re-enable sccache
-      # - uses: risc0/risc0/.github/actions/sccache@release-0.21
-      #   with:
-      #     key: macOS-default
-      - run: cargo install --force --locked cargo-risczero@$RISC0_CRATE_VERSION
-      - run: cargo risczero install --version $RISC0_TOOLCHAIN_VERSION
->>>>>>> edeacd2d
       - run: cargo doc --no-deps --workspace
       # TODO(#18) debug forge doc and get this working
       #- run: forge doc --root contracts

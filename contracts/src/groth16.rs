--- conflicted
+++ resolved
@@ -12,16 +12,9 @@
 // See the License for the specific language governing permissions and
 // limitations under the License.
 
-<<<<<<< HEAD
-use alloy_primitives::Bytes;
-use alloy_sol_types::SolValue;
-use anyhow::{bail, Result};
-use risc0_zkvm::{sha::Digestible, Groth16ReceiptVerifierParameters, InnerReceipt, Receipt};
-=======
 use alloy::sol_types::SolValue;
 use anyhow::Result;
 use risc0_zkvm::{sha::Digestible, Groth16ReceiptVerifierParameters};
->>>>>>> 7a0984e4
 
 /// ABI encoding of the seal.
 pub fn abi_encode(seal: impl AsRef<[u8]>) -> Result<Vec<u8>> {
@@ -45,38 +38,6 @@
     selector_seal.extend_from_slice(seal.as_ref());
 
     Ok(selector_seal)
-}
-
-pub struct RiscZeroVerifierSeal(Vec<u8>);
-
-impl TryFrom<&Receipt> for RiscZeroVerifierSeal {
-    type Error = anyhow::Error;
-    fn try_from(value: &Receipt) -> std::result::Result<Self, Self::Error> {
-        Ok(Self(encode_from_receipt(value)?))
-    }
-}
-
-impl Into<Bytes> for RiscZeroVerifierSeal {
-    fn into(self) -> Bytes {
-        self.0.clone().into()
-    }
-}
-
-fn encode_from_receipt(receipt: &Receipt) -> Result<Vec<u8>> {
-    let seal = match receipt.inner.clone() {
-        InnerReceipt::Fake(receipt) => {
-            let seal = receipt.claim.digest().as_bytes().to_vec();
-            let selector = &[0u8; 4];
-            // Create a new vector with the capacity to hold both selector and seal
-            let mut selector_seal = Vec::with_capacity(selector.len() + seal.len());
-            selector_seal.extend_from_slice(selector);
-            selector_seal.extend_from_slice(&seal);
-            selector_seal
-        }
-        InnerReceipt::Groth16(receipt) => encode(receipt.seal)?,
-        _ => bail!("Unsupported receipt type"),
-    };
-    Ok(seal)
 }
 
 #[cfg(test)]

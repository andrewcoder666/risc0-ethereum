--- conflicted
+++ resolved
@@ -11,12 +11,7 @@
 anyhow = "1.0"
 
 [dependencies]
-<<<<<<< HEAD
-alloy-primitives = { workspace = true }
-alloy-sol-types = { workspace = true }
-=======
 alloy = { workspace = true, features = ["sol-types", "contract"] }
->>>>>>> 7a0984e4
 anyhow = { workspace = true }
 risc0-zkvm = { workspace = true }
 

// Copyright 2024 RISC Zero, Inc.
//
// Licensed under the Apache License, Version 2.0 (the "License");
// you may not use this file except in compliance with the License.
// You may obtain a copy of the License at
//
//     http://www.apache.org/licenses/LICENSE-2.0
//
// Unless required by applicable law or agreed to in writing, software
// distributed under the License is distributed on an "AS IS" BASIS,
// WITHOUT WARRANTIES OR CONDITIONS OF ANY KIND, either express or implied.
// See the License for the specific language governing permissions and
// limitations under the License.

// This application demonstrates how to send an off-chain proof request
// to the Bonsai proving service and publish the received proofs directly
// to your deployed app contract.

use std::time::Duration;

use alloy::{
    network::EthereumWallet, providers::ProviderBuilder, signers::local::PrivateKeySigner,
    sol_types::SolCall,
};
use alloy_primitives::Address;
use anyhow::{ensure, Context, Result};
use clap::Parser;
use erc20_counter_methods::BALANCE_OF_ELF;
<<<<<<< HEAD
use risc0_ethereum_contracts::groth16::encode;
=======
use risc0_ethereum_contracts::encode_seal;
>>>>>>> 7a0984e4
use risc0_steel::{
    ethereum::{EthEvmEnv, ETH_SEPOLIA_CHAIN_SPEC},
    host::BlockNumberOrTag,
    Contract,
};
use risc0_zkvm::{default_prover, ExecutorEnv, ProverOpts, VerifierContext};
use tokio::task;
use tracing_subscriber::EnvFilter;
use url::Url;

alloy::sol! {
    /// ERC-20 balance function signature.
    /// This must match the signature in the guest.
    interface IERC20 {
        function balanceOf(address account) external view returns (uint);
    }
}

alloy::sol!(
    #[sol(rpc)]
    "../contracts/ICounter.sol"
);

/// Arguments of the publisher CLI.
#[derive(Parser, Debug)]
#[clap(author, version, about, long_about = None)]
struct Args {
    /// Ethereum Node endpoint.
    #[clap(long, env)]
    eth_wallet_private_key: PrivateKeySigner,

    /// Ethereum Node endpoint.
    #[clap(long, env)]
    rpc_url: Url,

    /// Counter's contract address on Ethereum
    #[clap(long)]
    contract: Address,

    /// ERC20 contract address on Ethereum
    #[clap(long)]
    token: Address,

    /// Account address to read the balance_of on Ethereum
    #[clap(long)]
    account: Address,
}

#[tokio::main]
async fn main() -> Result<()> {
    // Initialize tracing. In order to view logs, run `RUST_LOG=info cargo run`
    tracing_subscriber::fmt()
        .with_env_filter(EnvFilter::from_default_env())
        .init();
    // Parse the command line arguments.
    let args = Args::parse();

    // Create an alloy provider for that private key and URL.
    let wallet = EthereumWallet::from(args.eth_wallet_private_key);
    let provider = ProviderBuilder::new()
        .with_recommended_fillers()
        .wallet(wallet)
        .on_http(args.rpc_url);

    // Create an EVM environment from that provider and a block number.
    let mut env = EthEvmEnv::from_provider(provider.clone(), BlockNumberOrTag::Latest).await?;
    //  The `with_chain_spec` method is used to specify the chain configuration.
    env = env.with_chain_spec(&ETH_SEPOLIA_CHAIN_SPEC);

    // Prepare the function call
    let call = IERC20::balanceOfCall {
        account: args.account,
    };

    // Preflight the call to prepare the input that is required to execute the function in
    // the guest without RPC access. It also returns the result of the call.
    let mut contract = Contract::preflight(args.token, &mut env);
    let returns = contract.call_builder(&call).call().await?;
    println!(
        "Call {} Function on {:#} returns: {}",
        IERC20::balanceOfCall::SIGNATURE,
        args.token,
        returns._0
    );

    // Finally, construct the input from the environment.
    let view_call_input = env.into_input().await?;
<<<<<<< HEAD

    println!("Creating proof for the constructed input...");
    let prove_info = task::spawn_blocking(move || {
        let env = ExecutorEnv::builder()
            .write(&view_call_input)?
            .write(&args.token)?
            .write(&args.account)?
            .build()
            .unwrap();

=======

    println!("Creating proof for the constructed input...");
    let prove_info = task::spawn_blocking(move || {
        let env = ExecutorEnv::builder()
            .write(&view_call_input)?
            .write(&args.token)?
            .write(&args.account)?
            .build()
            .unwrap();

>>>>>>> 7a0984e4
        default_prover().prove_with_ctx(
            env,
            &VerifierContext::default(),
            BALANCE_OF_ELF,
            &ProverOpts::groth16(),
        )
    })
    .await?
    .context("failed to create proof")?;
    let receipt = prove_info.receipt;
<<<<<<< HEAD

    // Create an alloy instance of the Counter contract.
    let contract = ICounter::new(args.contract, provider);

    // Encode the groth16 seal with the selector and call the increment function of the contract.
    let seal = encode(receipt.inner.groth16()?.seal.clone())?;
=======
    let seal = encode_seal(&receipt)?;

    // Create an alloy instance of the Counter contract.
    let contract = ICounter::new(args.contract, provider);
>>>>>>> 7a0984e4

    // Call the increment function of the contract and wait for confirmation.
    println!(
        "Sending Tx calling {} Function of {:#}...",
        ICounter::incrementCall::SIGNATURE,
        contract.address()
    );
    let call_builder = contract.increment(receipt.journal.bytes.into(), seal.into());
    let pending_tx = call_builder.send().await?;
    let receipt = pending_tx
        .with_timeout(Some(Duration::from_secs(60)))
        .get_receipt()
        .await?;
    ensure!(receipt.status(), "transaction failed");

    let value = contract.get().call().await?._0;
    println!("New value of Counter: {}", value);

    Ok(())
}<|MERGE_RESOLUTION|>--- conflicted
+++ resolved
@@ -26,11 +26,7 @@
 use anyhow::{ensure, Context, Result};
 use clap::Parser;
 use erc20_counter_methods::BALANCE_OF_ELF;
-<<<<<<< HEAD
-use risc0_ethereum_contracts::groth16::encode;
-=======
 use risc0_ethereum_contracts::encode_seal;
->>>>>>> 7a0984e4
 use risc0_steel::{
     ethereum::{EthEvmEnv, ETH_SEPOLIA_CHAIN_SPEC},
     host::BlockNumberOrTag,
@@ -118,7 +114,6 @@
 
     // Finally, construct the input from the environment.
     let view_call_input = env.into_input().await?;
-<<<<<<< HEAD
 
     println!("Creating proof for the constructed input...");
     let prove_info = task::spawn_blocking(move || {
@@ -129,18 +124,6 @@
             .build()
             .unwrap();
 
-=======
-
-    println!("Creating proof for the constructed input...");
-    let prove_info = task::spawn_blocking(move || {
-        let env = ExecutorEnv::builder()
-            .write(&view_call_input)?
-            .write(&args.token)?
-            .write(&args.account)?
-            .build()
-            .unwrap();
-
->>>>>>> 7a0984e4
         default_prover().prove_with_ctx(
             env,
             &VerifierContext::default(),
@@ -151,19 +134,10 @@
     .await?
     .context("failed to create proof")?;
     let receipt = prove_info.receipt;
-<<<<<<< HEAD
-
-    // Create an alloy instance of the Counter contract.
-    let contract = ICounter::new(args.contract, provider);
-
-    // Encode the groth16 seal with the selector and call the increment function of the contract.
-    let seal = encode(receipt.inner.groth16()?.seal.clone())?;
-=======
     let seal = encode_seal(&receipt)?;
 
     // Create an alloy instance of the Counter contract.
     let contract = ICounter::new(args.contract, provider);
->>>>>>> 7a0984e4
 
     // Call the increment function of the contract and wait for confirmation.
     println!(

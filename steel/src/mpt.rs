--- conflicted
+++ resolved
@@ -19,10 +19,6 @@
 use nybbles::Nibbles;
 use revm::primitives::HashMap;
 use serde::{Deserialize, Serialize};
-<<<<<<< HEAD
-use thiserror::Error as ThisError;
-=======
->>>>>>> 7a0984e4
 
 /// Root hash of an empty Merkle Patricia trie, i.e. `keccak256(RLP(""))`.
 pub const EMPTY_ROOT_HASH: B256 =
